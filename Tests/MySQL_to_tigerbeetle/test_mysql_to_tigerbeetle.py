import os
import importlib
import pytest
import mysql.connector
from python_on_whales import DockerClient
import time
from datetime import datetime, timedelta
import requests
from github import Github
from requests.auth import HTTPBasicAuth
from python_on_whales.exceptions import NoSuchVolume

from Configs.ArdentConfig import Ardent_Client
from model.Run_Model import run_model
from Configs.MySQLConfig import connection
from model.Configure_Model import set_up_model_configs, remove_model_configs
from Environment.Airflow.Airflow import Airflow_Local

current_dir = os.path.dirname(os.path.abspath(__file__))
parent_dir_name = os.path.basename(current_dir)
module_path = f"Tests.{parent_dir_name}.Test_Configs"
Test_Configs = importlib.import_module(module_path)


@pytest.mark.airflow
@pytest.mark.mysql
@pytest.mark.tigerbeetle
@pytest.mark.plaid
@pytest.mark.finch
@pytest.mark.api_integration
@pytest.mark.database
@pytest.mark.pipeline
def test_mysql_to_tigerbeetle(request):
    input_dir = os.path.dirname(os.path.abspath(__file__))
    request.node.user_properties.append(("user_query", Test_Configs.User_Input))

    test_steps = [
        {
            "name": "Checking Git Branch Existence",
            "description": "Checking if the git branch exists with the right name",
            "status": "did not reach",
            "Result_Message": "",
        },
        {
            "name": "Checking PR Creation",
            "description": "Checking if the PR was created with the right name",
            "status": "did not reach",
            "Result_Message": "",
        },
        {
            "name": "Checking DAG Results",
            "description": "Checking if the DAG correctly transforms and stores data",
            "status": "did not reach",
            "Result_Message": "",
        },
    ]

    request.node.user_properties.append(("test_steps", test_steps))

    # Create a Docker client with the compose file configuration
    docker = DockerClient(compose_files=[os.path.join(input_dir, "docker-compose.yml")])
    config_results = None
    airflow_local = Airflow_Local()
    cursor = connection.cursor()

    # Pre-cleanup to ensure we start fresh
    try:
        print("Performing pre-cleanup...")
        # Force down any existing containers and remove volumes
        docker.compose.down(volumes=True)

        # Additional cleanup for any orphaned volumes using Python on Whales
        try:
            # Try without force parameter
            docker.volume.remove("mysql_to_tigerbeetle_tigerbeetle_data")
            print("Removed tigerbeetle volume")
        except NoSuchVolume:
            print("Volume doesn't exist, which is fine")
        except Exception as vol_err:
            print(f"Other error when removing volume: {vol_err}")

        print("Pre-cleanup completed")
    except Exception as e:
        print(f"Error during pre-cleanup: {e}")

    # SECTION 1: SETUP THE TEST
    try:
        # Setup GitHub repository with empty dags folder
        access_token = os.getenv("AIRFLOW_GITHUB_TOKEN")
        airflow_github_repo = os.getenv("AIRFLOW_REPO")

        # Convert full URL to owner/repo format if needed
        if "github.com" in airflow_github_repo:
            # Extract owner/repo from URL
            parts = airflow_github_repo.split("/")
            airflow_github_repo = f"{parts[-2]}/{parts[-1]}"

        print("Using repo format:", airflow_github_repo)
        g = Github(access_token)
        repo = g.get_repo(airflow_github_repo)

        try:
            # First, clear only the dags folder
            dags_contents = repo.get_contents("dags")
            for content in dags_contents:
                if content.name != ".gitkeep":  # Keep the .gitkeep file if it exists
                    repo.delete_file(
                        path=content.path,
                        message="Clear dags folder",
                        sha=content.sha,
                        branch="main",
                    )

            # Ensure .gitkeep exists in dags folder
            try:
                repo.get_contents("dags/.gitkeep")
            except:
                repo.create_file(
                    path="dags/.gitkeep",
                    message="Add .gitkeep to dags folder",
                    content="",
                    branch="main",
                )
        except Exception as e:
            if "sha" not in str(e):  # If error is not about folder already existing
                raise e

        # Start docker-compose to set up tigerbeetle
        docker.compose.up(detach=True)

        # Give TigerBeetle a moment to start up
        time.sleep(10)

        # Set up model configs

        # Now we set up the MySQL Instance

        # Create a test database and then select it to execute the queries
        cursor.execute("CREATE DATABASE IF NOT EXISTS Access_Tokens")
        cursor.execute("USE Access_Tokens")

        # Create tables for Plaid and Finch access tokens
        cursor.execute(
            """
            CREATE TABLE IF NOT EXISTS plaid_access_tokens (
                company_id VARCHAR(50) PRIMARY KEY,
                access_token VARCHAR(255) NOT NULL
            )
        """
        )

        cursor.execute(
            """
            CREATE TABLE IF NOT EXISTS finch_access_tokens (
                company_id VARCHAR(50) PRIMARY KEY,
                access_token VARCHAR(255) NOT NULL
            )
        """
        )

        # Insert test data with IGNORE to skip duplicates
        cursor.execute(
            """
            INSERT IGNORE INTO plaid_access_tokens (company_id, access_token) 
            VALUES (%s, %s)
        """,
            ("123", "test_plaid_token"),
        )

        cursor.execute(
            """
            INSERT IGNORE INTO finch_access_tokens (company_id, access_token) 
            VALUES (%s, %s)
        """,
            ("123", "test_finch_token"),
        )

        connection.commit()

        config_results = set_up_model_configs(Configs=Test_Configs.Configs)

        # SECTION 2: RUN THE MODEL
        start_time = time.time()
        run_model(
            container=None, task=Test_Configs.User_Input, configs=Test_Configs.Configs
        )
        end_time = time.time()
        request.node.user_properties.append(("model_runtime", end_time - start_time))

        # Check if the branch exists
        try:
            branch = repo.get_branch("feature/mysql_to_tigerbeetle")
            test_steps[0]["status"] = "passed"
            test_steps[0][
                "Result_Message"
            ] = "Branch 'feature/mysql_to_tigerbeetle' was created successfully"
        except Exception as e:
            test_steps[0]["status"] = "failed"
            test_steps[0][
                "Result_Message"
            ] = f"Branch 'feature/mysql_to_tigerbeetle' was not created: {str(e)}"
            raise Exception(
                f"Branch 'feature/mysql_to_tigerbeetle' was not created: {str(e)}"
            )

        # Find and merge the PR
        pulls = repo.get_pulls(state="open")
        target_pr = None
        for pr in pulls:
            if pr.title == "Add MySQL to TigerBeetle Pipeline":  # Look for PR by title
                target_pr = pr
                test_steps[1]["status"] = "passed"
                test_steps[1][
                    "Result_Message"
                ] = "PR 'Add MySQL to TigerBeetle Pipeline' was created successfully"
                break

        if not target_pr:
            test_steps[1]["status"] = "failed"
            test_steps[1][
                "Result_Message"
            ] = "PR 'Add MySQL to TigerBeetle Pipeline' not found"
            raise Exception("PR 'Add MySQL to TigerBeetle Pipeline' not found")

        # Merge the PR
        merge_result = target_pr.merge(
            commit_title="Add MySQL to TigerBeetle Pipeline", merge_method="squash"
        )

        if not merge_result.merged:
            raise Exception(f"Failed to merge PR: {merge_result.message}")
<<<<<<< HEAD

        input("Prior to dag fetch. We should have merged the PR...")
=======
        
        #input("Prior to dag fetch. We should have merged the PR...")
>>>>>>> 53f16b5b

        # Get the DAGs from GitHub
        airflow_local.Get_Airflow_Dags_From_Github()

        # After merging, wait for Airflow to detect changes
        time.sleep(10)  # Give Airflow time to scan for new DAGs

        #input("We should see the dags in the folder now...")

        # Trigger the DAG
        airflow_base_url = os.getenv("AIRFLOW_HOST")
        airflow_username = os.getenv("AIRFLOW_USERNAME")
        airflow_password = os.getenv("AIRFLOW_PASSWORD")

        # Wait for DAG to appear and trigger it
        max_retries = 5
        auth = HTTPBasicAuth(airflow_username, airflow_password)
        headers = {"Content-Type": "application/json", "Cache-Control": "no-cache"}

        for attempt in range(max_retries):
            # Check if DAG exists
            dag_response = requests.get(
                f"{airflow_base_url.rstrip('/')}/api/v1/dags/mysql_to_tigerbeetle",
                auth=auth,
                headers=headers,
            )

            if dag_response.status_code != 200:
                if attempt == max_retries - 1:

                    # Check for import errors before giving up
                    print(
                        "DAG not found after max retries, checking for import errors..."
                    )
                    import_errors_response = requests.get(
                        f"{airflow_base_url.rstrip('/')}/api/v1/importErrors",
                        auth=auth,
                        headers=headers,
                    )

                    if import_errors_response.status_code == 200:
                        import_errors = import_errors_response.json()["import_errors"]

                        print(import_errors)

                        # Filter errors related to your specific DAG
                        dag_errors = [
                            error
                            for error in import_errors
                            if "mysql_to_tigerbeetle.py" in error["filename"]
                        ]

                        print(dag_errors)

                        if dag_errors:
                            error_message = f"DAG failed to load with import error: {dag_errors[0]['stack_trace']}"
                            print(error_message)
                            test_steps[2]["status"] = "failed"
                            test_steps[2]["Result_Message"] = error_message
                            raise Exception("Dag error which caused dag to not load")

                    raise Exception("DAG not found after max retries")
                time.sleep(10)
                continue

            # Unpause the DAG before triggering
            unpause_response = requests.patch(
                f"{airflow_base_url.rstrip('/')}/api/v1/dags/mysql_to_tigerbeetle",
                auth=auth,
                headers=headers,
                json={"is_paused": False},
            )

            if unpause_response.status_code != 200:
                if attempt == max_retries - 1:
                    raise Exception(f"Failed to unpause DAG: {unpause_response.text}")
                time.sleep(10)
                continue

            # Trigger the DAG
            trigger_response = requests.post(
                f"{airflow_base_url.rstrip('/')}/api/v1/dags/mysql_to_tigerbeetle/dagRuns",
                auth=auth,
                headers=headers,
                json={"conf": {}},
            )

            if trigger_response.status_code == 200:
                dag_run_id = trigger_response.json()["dag_run_id"]
                break
            else:
                if attempt == max_retries - 1:
                    raise Exception(f"Failed to trigger DAG: {trigger_response.text}")
                time.sleep(10)

        # Monitor the DAG run
        max_wait = 120  # 2 minutes timeout
        start_time = time.time()
        while time.time() - start_time < max_wait:
            status_response = requests.get(
                f"{airflow_base_url.rstrip('/')}/api/v1/dags/mysql_to_tigerbeetle/dagRuns/{dag_run_id}",
                auth=auth,
                headers=headers,
            )

            if status_response.status_code == 200:
                state = status_response.json()["state"]
                if state == "success":
                    break
                elif state in ["failed", "error"]:
                    raise Exception(f"DAG failed with state: {state}")

            time.sleep(5)
        else:
            raise Exception("DAG run timed out")

        # SECTION 3: VERIFY THE OUTCOMES
        # In a real test, we would verify the data in TigerBeetle
        # For now, we'll consider the test successful if the DAG ran successfully
        test_steps[2]["status"] = "passed"
        test_steps[2][
            "Result_Message"
        ] = "DAG executed successfully and data was transformed and stored in TigerBeetle"

    except Exception as e:
        for step in test_steps:
            if step["status"] == "did not reach":
                step["status"] = "failed"
                step["Result_Message"] = f"Error during test execution: {str(e)}"
        raise Exception(f"Error during test execution: {e}")

    finally:
        try:
            # Airflow cleanup
            airflow_base_url = os.getenv("AIRFLOW_HOST")
            auth = HTTPBasicAuth(
                os.getenv("AIRFLOW_USERNAME"), os.getenv("AIRFLOW_PASSWORD")
            )
            headers = {"Content-Type": "application/json"}

            # First pause the DAG
            try:
                requests.patch(
                    f"{airflow_base_url.rstrip('/')}/api/v1/dags/mysql_to_tigerbeetle",
                    auth=auth,
                    headers=headers,
                    json={"is_paused": True},
                )
                print("Paused the DAG")
            except Exception as e:
                print(f"Error pausing DAG: {e}")

            # MySQL cleanup
            cursor.execute("DROP DATABASE IF EXISTS Access_Tokens")
            connection.commit()
            cursor.close()

            # Pre-cleanup to ensure we start fresh
            try:
                print("Performing cleanup...")
                # Stop and remove containers, networks, and volumes to clean up tigerbeetle
                print("Cleaning up Docker containers and volumes...")
                docker.compose.down(volumes=True)

                # Additional cleanup for any orphaned volumes using Python on Whales
                try:
                    # Try without force parameter
                    docker.volume.remove("mysql_to_tigerbeetle_tigerbeetle_data")
                    print("Removed tigerbeetle volume")
                except NoSuchVolume:
                    print("Volume doesn't exist, which is fine")
                except Exception as vol_err:
                    print(f"Other error when removing volume: {vol_err}")

                print("Cleanup completed")
            except Exception as e:
                print(f"Error during cleanup: {e}")

            # Remove model configs
            remove_model_configs(
                Configs=Test_Configs.Configs, custom_info=config_results
            )

            # Clean up GitHub - delete branch if it exists
            try:
                ref = repo.get_git_ref(f"heads/feature/mysql_to_tigerbeetle")
                ref.delete()
                print("Deleted feature branch")
            except Exception as e:
                print(f"Branch might not exist or other error: {e}")

            # Reset the repo to the original state
            dags_contents = repo.get_contents("dags")
            for content in dags_contents:
                if content.name != ".gitkeep":  # Keep the .gitkeep file if it exists
                    repo.delete_file(
                        path=content.path,
                        message="Clear dags folder",
                        sha=content.sha,
                        branch="main",
                    )

            # Ensure .gitkeep exists in dags folder
            try:
                repo.get_contents("dags/.gitkeep")
            except:
                repo.create_file(
                    path="dags/.gitkeep",
                    message="Add .gitkeep to dags folder",
                    content="",
                    branch="main",
                )
            print("Cleaned dags folder")

            # Clean up Airflow
            airflow_local.Cleanup_Airflow_Directories()

        except Exception as e:
            print(f"Error during cleanup: {e}")<|MERGE_RESOLUTION|>--- conflicted
+++ resolved
@@ -229,13 +229,8 @@
 
         if not merge_result.merged:
             raise Exception(f"Failed to merge PR: {merge_result.message}")
-<<<<<<< HEAD
-
-        input("Prior to dag fetch. We should have merged the PR...")
-=======
         
         #input("Prior to dag fetch. We should have merged the PR...")
->>>>>>> 53f16b5b
 
         # Get the DAGs from GitHub
         airflow_local.Get_Airflow_Dags_From_Github()
