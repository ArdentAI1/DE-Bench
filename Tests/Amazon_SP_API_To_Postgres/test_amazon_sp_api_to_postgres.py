import os
import importlib
import pytest
import time
from datetime import datetime, timedelta
import psycopg2
import requests
from github import Github
from requests.auth import HTTPBasicAuth

from Configs.ArdentConfig import Ardent_Client
from model.Run_Model import run_model
from model.Configure_Model import set_up_model_configs, remove_model_configs
from Environment.Airflow.Airflow import Airflow_Local

current_dir = os.path.dirname(os.path.abspath(__file__))
parent_dir_name = os.path.basename(current_dir)
module_path = f"Tests.{parent_dir_name}.Test_Configs"
Test_Configs = importlib.import_module(module_path)


@pytest.mark.airflow
@pytest.mark.postgres
@pytest.mark.amazon_sp_api
@pytest.mark.pipeline
@pytest.mark.api_integration
def test_amazon_sp_api_to_postgres(request):
    input_dir = os.path.dirname(os.path.abspath(__file__))
    request.node.user_properties.append(("user_query", Test_Configs.User_Input))

    test_steps = [
        {
            "name": "Checking Git Branch Existence",
            "description": "Checking if the git branch exists with the right name",
            "status": "did not reach",
            "Result_Message": "",
        },
        {
            "name": "Checking PR Creation",
            "description": "Checking if the PR was created with the right name",
            "status": "did not reach",
            "Result_Message": "",
        },
        {
            "name": "Checking DAG Results",
            "description": "Checking if the DAG correctly transforms and stores data",
            "status": "did not reach",
            "Result_Message": "",
        },
    ]

    request.node.user_properties.append(("test_steps", test_steps))
    config_results = None
    airflow_local = Airflow_Local()

    # SECTION 1: SETUP THE TEST
    try:
        # Setup GitHub repository with empty dags folder
        access_token = os.getenv("AIRFLOW_GITHUB_TOKEN")
        airflow_github_repo = os.getenv("AIRFLOW_REPO")

        # Convert full URL to owner/repo format if needed
        if "github.com" in airflow_github_repo:
            parts = airflow_github_repo.split("/")
            airflow_github_repo = f"{parts[-2]}/{parts[-1]}"

        print("Using repo format:", airflow_github_repo)
        g = Github(access_token)
        repo = g.get_repo(airflow_github_repo)

        # Clean up dags folder
        try:
            dags_contents = repo.get_contents("dags")
            for content in dags_contents:
                if content.name != ".gitkeep":
                    repo.delete_file(
                        path=content.path,
                        message="Clear dags folder",
                        sha=content.sha,
                        branch="main",
                    )

            # Ensure .gitkeep exists
            try:
                repo.get_contents("dags/.gitkeep")
            except:
                repo.create_file(
                    path="dags/.gitkeep",
                    message="Add .gitkeep to dags folder",
                    content="",
                    branch="main",
                )
        except Exception as e:
            if "sha" not in str(e):
                raise e

        # Setup Postgres database
        postgres_connection = psycopg2.connect(
            host=os.getenv("POSTGRES_HOSTNAME"),
            port=os.getenv("POSTGRES_PORT"),
            user=os.getenv("POSTGRES_USERNAME"),
            password=os.getenv("POSTGRES_PASSWORD"),
            database="postgres",
            sslmode="require",
        )
        postgres_connection.autocommit = True
        postgres_cursor = postgres_connection.cursor()

        # Drop and recreate amazon_sales database
        postgres_cursor.execute(
            """
            SELECT pg_terminate_backend(pid) 
            FROM pg_stat_activity 
            WHERE datname = 'amazon_sales'
        """
        )
        postgres_cursor.execute("DROP DATABASE IF EXISTS amazon_sales")
        postgres_cursor.execute("CREATE DATABASE amazon_sales")

        # Close connection and reconnect to new database
        postgres_cursor.close()
        postgres_connection.close()

        postgres_connection = psycopg2.connect(
            host=os.getenv("POSTGRES_HOSTNAME"),
            port=os.getenv("POSTGRES_PORT"),
            user=os.getenv("POSTGRES_USERNAME"),
            password=os.getenv("POSTGRES_PASSWORD"),
            database="amazon_sales",
            sslmode="require",
        )
        postgres_cursor = postgres_connection.cursor()

        # Configure model with necessary configs
        config_results = set_up_model_configs(Configs=Test_Configs.Configs)

        # SECTION 2: RUN THE MODEL
        start_time = time.time()
        model_result = run_model(
            container=None, task=Test_Configs.User_Input, configs=Test_Configs.Configs
        )
        end_time = time.time()
        request.node.user_properties.append(("model_runtime", end_time - start_time))

        input("Model has run we are now checking the results")
        # Check if the branch exists
        try:
            branch = repo.get_branch("feature/amazon_sp_api_pipeline")
            test_steps[0]["status"] = "passed"
            test_steps[0][
                "Result_Message"
            ] = "Branch 'feature/amazon_sp_api_pipeline' was created successfully"
        except Exception as e:
            test_steps[0]["status"] = "failed"
            test_steps[0][
                "Result_Message"
            ] = f"Branch 'feature/amazon_sp_api_pipeline' was not created: {str(e)}"
            raise Exception(
                f"Branch 'feature/amazon_sp_api_pipeline' was not created: {str(e)}"
            )

        input("Branch exists we are now checking the PR")
        # Find and merge the PR
        pulls = repo.get_pulls(state="open")
        target_pr = None
        for pr in pulls:
            if pr.title == "Add Amazon SP-API to Postgres Pipeline":
                target_pr = pr
                test_steps[1]["status"] = "passed"
                test_steps[1][
                    "Result_Message"
                ] = "PR 'Add Amazon SP-API to Postgres Pipeline' was created successfully"
                break

        if not target_pr:
            test_steps[1]["status"] = "failed"
            test_steps[1][
                "Result_Message"
            ] = "PR 'Add Amazon SP-API to Postgres Pipeline' not found"
            raise Exception("PR 'Add Amazon SP-API to Postgres Pipeline' not found")

        input("PR found we are now merging the PR")
        # Merge the PR
        merge_result = target_pr.merge(
            commit_title="Add Amazon SP-API to Postgres Pipeline", merge_method="squash"
        )

        if not merge_result.merged:
            raise Exception(f"Failed to merge PR: {merge_result.message}")

        # Get the DAGs from GitHub
        airflow_local.Get_Airflow_Dags_From_Github()

        # Wait for Airflow to detect changes
        time.sleep(30)

        # SECTION 3: VERIFY THE OUTCOMES
        # Verify DAG exists and runs
        airflow_base_url = os.getenv("AIRFLOW_HOST")
        airflow_username = os.getenv("AIRFLOW_USERNAME")
        airflow_password = os.getenv("AIRFLOW_PASSWORD")

        # Wait for DAG to appear and trigger it
        max_retries = 5
        auth = HTTPBasicAuth(airflow_username, airflow_password)
        headers = {"Content-Type": "application/json", "Cache-Control": "no-cache"}

        for attempt in range(max_retries):
            # Check if DAG exists
            dag_response = requests.get(
                f"{airflow_base_url.rstrip('/')}/api/v1/dags/amazon_sp_api_to_postgres",
                auth=auth,
                headers=headers,
            )

            if dag_response.status_code != 200:
                if attempt == max_retries - 1:
                    # Check for import errors before giving up
                    print(
                        "DAG not found after max retries, checking for import errors..."
                    )
                    import_errors_response = requests.get(
                        f"{airflow_base_url.rstrip('/')}/api/v1/importErrors",
                        auth=auth,
                        headers=headers,
                    )

                    if import_errors_response.status_code == 200:
                        import_errors = import_errors_response.json()["import_errors"]
                        dag_errors = [
                            error
                            for error in import_errors
                            if "amazon_sp_api_to_postgres.py" in error["filename"]
                        ]

                        if dag_errors:
                            error_message = f"DAG failed to load with import error: {dag_errors[0]['stack_trace']}"
                            print(error_message)
                            test_steps[2]["status"] = "failed"
                            test_steps[2]["Result_Message"] = error_message
                            raise Exception("DAG error which caused DAG to not load")

                    raise Exception("DAG not found after max retries")
                time.sleep(10)
                continue

            # Unpause the DAG before triggering
            unpause_response = requests.patch(
                f"{airflow_base_url.rstrip('/')}/api/v1/dags/amazon_sp_api_to_postgres",
                auth=auth,
                headers=headers,
                json={"is_paused": False},
            )

            if unpause_response.status_code != 200:
                if attempt == max_retries - 1:
                    raise Exception(f"Failed to unpause DAG: {unpause_response.text}")
                time.sleep(10)
                continue

            # Trigger the DAG
            response = requests.post(
                f"{airflow_base_url.rstrip('/')}/api/v1/dags/amazon_sp_api_to_postgres/dagRuns",
                auth=auth,
                headers=headers,
                json={"conf": {}},
            )

            if response.status_code == 200:
                dag_run_id = response.json()["dag_run_id"]
                break
            else:
                if attempt == max_retries - 1:
                    raise Exception(f"Failed to trigger DAG: {response.text}")
                time.sleep(10)

        # Monitor the DAG run
        max_wait = 300  # 5 minutes timeout
        start_time = time.time()
        while time.time() - start_time < max_wait:
            status_response = requests.get(
                f"{airflow_base_url.rstrip('/')}/api/v1/dags/amazon_sp_api_to_postgres/dagRuns/{dag_run_id}",
                auth=auth,
                headers=headers,
            )

            if status_response.status_code == 200:
                state = status_response.json()["state"]
                if state == "success":
                    break
                elif state in ["failed", "error"]:
                    raise Exception(f"DAG failed with state: {state}")

            time.sleep(10)
        else:
            raise Exception("DAG run timed out")

        # SECTION 3: VERIFY THE OUTCOMES
        # Verify database structure and data
        # Check tables exist
        postgres_cursor.execute(
            """
            SELECT table_name 
            FROM information_schema.tables 
            WHERE table_schema = 'public'
        """
        )
        tables = {row[0] for row in postgres_cursor.fetchall()}
        required_tables = {"orders", "order_items", "products", "inventory"}
        assert required_tables.issubset(
            tables
        ), f"Missing tables: {required_tables - tables}"

        # Check foreign key constraints
        postgres_cursor.execute(
            """
            SELECT 
                tc.table_name, kcu.column_name,
                ccu.table_name AS foreign_table_name,
                ccu.column_name AS foreign_column_name 
            FROM information_schema.table_constraints AS tc 
            JOIN information_schema.key_column_usage AS kcu
                ON tc.constraint_name = kcu.constraint_name
            JOIN information_schema.constraint_column_usage AS ccu
                ON ccu.constraint_name = tc.constraint_name
            WHERE constraint_type = 'FOREIGN KEY'
        """
        )
        foreign_keys = postgres_cursor.fetchall()

        # Verify essential foreign key relationships
        fk_relationships = {(fk[0], fk[2]) for fk in foreign_keys}
        required_relationships = {
            ("order_items", "orders"),
            ("order_items", "products"),
            ("inventory", "products"),
        }
        assert required_relationships.issubset(
            fk_relationships
        ), "Missing foreign key relationships"

        # Verify data was imported
        for table in required_tables:
            postgres_cursor.execute(f"SELECT COUNT(*) FROM {table}")
            count = postgres_cursor.fetchone()[0]
            assert count > 0, f"No data found in table {table}"

        test_steps[2]["status"] = "passed"
        test_steps[2][
            "Result_Message"
        ] = "DAG successfully transformed and stored Amazon SP-API data in Postgres"

    finally:
        try:
            input("Starting cleanup...")

            # Clean up Airflow DAG
            airflow_base_url = os.getenv("AIRFLOW_HOST")
            auth = HTTPBasicAuth(
                os.getenv("AIRFLOW_USERNAME"), os.getenv("AIRFLOW_PASSWORD")
            )
            headers = {"Content-Type": "application/json"}

            # First pause the DAG
            try:
                requests.patch(
                    f"{airflow_base_url.rstrip('/')}/api/v1/dags/amazon_sp_api_to_postgres",
                    auth=auth,
                    headers=headers,
                    json={"is_paused": True},
                )
                print("Paused the DAG")
            except Exception as e:
                print(f"Error pausing DAG: {e}")

            # Clean up Postgres database
            postgres_cursor.close()
            postgres_connection.close()

            # Reconnect to postgres database for cleanup
            postgres_connection = psycopg2.connect(
                host=os.getenv("POSTGRES_HOSTNAME"),
                port=os.getenv("POSTGRES_PORT"),
                user=os.getenv("POSTGRES_USERNAME"),
                password=os.getenv("POSTGRES_PASSWORD"),
                database="postgres",
                sslmode="require",
            )
            postgres_connection.autocommit = True
            postgres_cursor = postgres_connection.cursor()

            # Drop the database
            postgres_cursor.execute(
                """
                SELECT pg_terminate_backend(pid) 
                FROM pg_stat_activity 
                WHERE datname = 'amazon_sales'
            """
            )
            postgres_cursor.execute("DROP DATABASE IF EXISTS amazon_sales")
            postgres_cursor.close()
            postgres_connection.close()

            # Remove model configs
            remove_model_configs(
                Configs=Test_Configs.Configs, custom_info=config_results
            )

            # Clean up GitHub - delete branch if it exists
            try:
                ref = repo.get_git_ref("heads/feature/amazon_sp_api_pipeline")
                ref.delete()
                print("Deleted feature branch")
            except Exception as e:
                print(f"Branch might not exist or other error: {e}")

            # Clean up GitHub - reset dags folder
            dags_contents = repo.get_contents("dags")
            for content in dags_contents:
                if content.name != ".gitkeep":
                    repo.delete_file(
                        path=content.path,
                        message="Clear dags folder",
                        sha=content.sha,
                        branch="main",
                    )

            # Ensure .gitkeep exists in dags folder
            try:
                repo.get_contents("dags/.gitkeep")
            except:
                repo.create_file(
                    path="dags/.gitkeep",
                    message="Add .gitkeep to dags folder",
                    content="",
                    branch="main",
                )
            print("Cleaned dags folder")
<<<<<<< HEAD
=======
            
            # Clean up requirements.txt - reset to blank
            try:
                requirements_path = os.getenv("AIRFLOW_REQUIREMENTS_PATH", "Requirements/")
                requirements_file = repo.get_contents(f"{requirements_path}requirements.txt")
                
                # Set to empty content
                repo.update_file(
                    path=requirements_file.path,
                    message="Reset requirements.txt to blank",
                    content="",
                    sha=requirements_file.sha,
                    branch="main",
                )
                print("Reset requirements.txt file")
            except Exception as e:
                print(f"Error cleaning up requirements: {e}")
>>>>>>> 53f16b5b

            # Clean up Airflow
            airflow_local.Cleanup_Airflow_Directories()

            print("Cleanup completed successfully")

        except Exception as e:
            print(f"Error during cleanup: {e}")<|MERGE_RESOLUTION|>--- conflicted
+++ resolved
@@ -436,8 +436,6 @@
                     branch="main",
                 )
             print("Cleaned dags folder")
-<<<<<<< HEAD
-=======
             
             # Clean up requirements.txt - reset to blank
             try:
@@ -455,7 +453,6 @@
                 print("Reset requirements.txt file")
             except Exception as e:
                 print(f"Error cleaning up requirements: {e}")
->>>>>>> 53f16b5b
 
             # Clean up Airflow
             airflow_local.Cleanup_Airflow_Directories()
